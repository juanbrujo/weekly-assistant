<<<<<<< HEAD
var path 			= require('path');
var pkg 			= require(path.join(__dirname, './package.json'));
var fs 				= require('fs');
=======
var path	= require('path');
var pkg 	= require(path.join(__dirname, './package.json'));
var fs 		= require('fs');
>>>>>>> 7b033b18
var inquirer 	= require('inquirer');
var program 	= require('commander');
var request 	= require('request');
var cheerio 	= require('cheerio');
var webshot 	= require('webshot');
var webshotOptions = {
	encoding: 'binary',
	renderDelay: 1000
};
var sites 	= require('./20160303/sites.js');

program
	.version( pkg.version )
	.parse( process.argv );


/**
 * cleanName( url );
 * @url: string | url
 * return string
 */
var cleanName = function( url ){

	return url.split('/')[2];

}


/**
 * getScreenshot( sitename );
 * @sitename: string | clean name of site 
 *
 * get and save a screenshot of each site
 *
 */
function getScreenshot( sitename ){

	webshot(sitename, './20160303/' + sitename + '.png', webshotOptions, function(err) {
	  console.log(sitename + ' screenshot OK!');
	});

}


/**
 * getContent( sitename );
 * @sitename: string | clean name of site 
 *
 * scrape title & descripcion of each site
 *
 */
function getContent( sitename ){

	var title = '';
	var description = '';

	request(sitename, function(error, response, html) {

		if (!error && response.statusCode == 200) {

			var $ = cheerio.load(html);

			title = $("title").text();
			description = $('meta[name="description"]').attr('content');

			writeToFile( title + ' | ' +  description, cleanName( sitename ) );

		}

	});

}


/**
 * writeToFile( @params );
 * @content: string | content scraped
 * @sitename: string | clean name of site 
 *
 * saves content to file for each site
 *
 */
function writeToFile( content, sitename ) {

	fs.writeFile('./20160303/' + sitename + '.md', content, function(err) {

		if(err) {

			return console.log(err);

		}

		console.log('The file ' + sitename + ' was created!');

	});

}


/**
 * parseSites( @params );
 *
 * @array: array | of site url's
 * @callback: function | callback
 *
 */
function parseSites( array, callback ){

	array.forEach(function(value, index){

		var sitename = cleanName( value );

		// take screenshot
		getScreenshot( sitename );

		// get content & save to file
		getContent( value )

	});

	// callback
	if (callback && typeof(callback) === "function") {

		callback.apply();

	}

}


/**
 * APPLY
 */
parseSites(sites, function(){
	console.log('Everything OK');
});
<|MERGE_RESOLUTION|>--- conflicted
+++ resolved
@@ -1,12 +1,6 @@
-<<<<<<< HEAD
-var path 			= require('path');
-var pkg 			= require(path.join(__dirname, './package.json'));
-var fs 				= require('fs');
-=======
 var path	= require('path');
 var pkg 	= require(path.join(__dirname, './package.json'));
 var fs 		= require('fs');
->>>>>>> 7b033b18
 var inquirer 	= require('inquirer');
 var program 	= require('commander');
 var request 	= require('request');
